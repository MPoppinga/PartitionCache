--- conflicted
+++ resolved
@@ -468,11 +468,7 @@
     for distance_condition in distance_conditions_between + distance_conditions_smaller + distance_conditions_greater:
         if is_distance_function(distance_condition):
             if "<" in distance_condition or ">" in distance_condition:
-<<<<<<< HEAD
-                parts = re.split(r'(<=|>=|<>|==|<|>)', distance_condition, 1)
-=======
                 parts = re.split(r'(<=|>=|<|>)', distance_condition)
->>>>>>> b82bb931
                 if len(parts) == 2 and not str(parts[1].strip()).replace('.','',1).isdigit():
                     logger.warning(f"Numeric value not on right side of comparison in distance condition: {distance_condition}")
                 
